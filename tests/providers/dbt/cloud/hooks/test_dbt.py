# Licensed to the Apache Software Foundation (ASF) under one
# or more contributor license agreements.  See the NOTICE file
# distributed with this work for additional information
# regarding copyright ownership.  The ASF licenses this file
# to you under the Apache License, Version 2.0 (the
# "License"); you may not use this file except in compliance
# with the License.  You may obtain a copy of the License at
#
#   http://www.apache.org/licenses/LICENSE-2.0
#
# Unless required by applicable law or agreed to in writing,
# software distributed under the License is distributed on an
# "AS IS" BASIS, WITHOUT WARRANTIES OR CONDITIONS OF ANY
# KIND, either express or implied.  See the License for the
# specific language governing permissions and limitations
# under the License.
from __future__ import annotations

import json
from datetime import timedelta
from typing import Any
from unittest.mock import patch

import pytest

from airflow.exceptions import AirflowException
from airflow.models.connection import Connection
from airflow.providers.dbt.cloud.hooks.dbt import (
    DBT_CAUSE_MAX_LENGTH,
    DbtCloudHook,
    DbtCloudJobRunException,
    DbtCloudJobRunStatus,
    TokenAuth,
    fallback_to_default_account,
)
from airflow.utils import db, timezone

pytestmark = pytest.mark.db_test

ACCOUNT_ID_CONN = "account_id_conn"
NO_ACCOUNT_ID_CONN = "no_account_id_conn"
SINGLE_TENANT_CONN = "single_tenant_conn"
DEFAULT_ACCOUNT_ID = 11111
ACCOUNT_ID = 22222
SINGLE_TENANT_DOMAIN = "single.tenant.getdbt.com"
TOKEN = "token"
PROJECT_ID = 33333
JOB_ID = 4444
RUN_ID = 5555

BASE_URL = "https://cloud.getdbt.com/"
SINGLE_TENANT_URL = "https://single.tenant.getdbt.com/"


class TestDbtCloudJobRunStatus:
    valid_job_run_statuses = [
        1,  # QUEUED
        2,  # STARTING
        3,  # RUNNING
        10,  # SUCCESS
        20,  # ERROR
        30,  # CANCELLED
        [1, 2, 3],  # QUEUED, STARTING, and RUNNING
        {10, 20, 30},  # SUCCESS, ERROR, and CANCELLED
    ]
    invalid_job_run_statuses = [
        123,  # Single invalid status
        [123, 23, 65],  # Multiple invalid statuses
        [1, 2, 65],  # Not all statuses are valid
        "1",  # String types are not valid
        "12",
        ["1", "2", "65"],
    ]

    def _get_ids(status_set: Any):
        return [f"checking_status_{argval}" for argval in status_set]

    @pytest.mark.parametrize(
        argnames="statuses",
        argvalues=valid_job_run_statuses,
        ids=_get_ids(valid_job_run_statuses),
    )
    def test_valid_job_run_status(self, statuses):
        DbtCloudJobRunStatus.check_is_valid(statuses)

    @pytest.mark.parametrize(
        argnames="statuses",
        argvalues=invalid_job_run_statuses,
        ids=_get_ids(invalid_job_run_statuses),
    )
    def test_invalid_job_run_status(self, statuses):
        with pytest.raises(ValueError):
            DbtCloudJobRunStatus.check_is_valid(statuses)

    @pytest.mark.parametrize(
        argnames="statuses",
        argvalues=valid_job_run_statuses,
        ids=_get_ids(valid_job_run_statuses),
    )
    def test_valid_terminal_job_run_status(self, statuses):
        DbtCloudJobRunStatus.check_is_valid(statuses)

    @pytest.mark.parametrize(
        argnames="statuses",
        argvalues=invalid_job_run_statuses,
        ids=_get_ids(invalid_job_run_statuses),
    )
    def test_invalid_terminal_job_run_status(self, statuses):
        with pytest.raises(ValueError):
            DbtCloudJobRunStatus.check_is_valid(statuses)


class TestDbtCloudHook:
    def setup_class(self):
        # Connection with ``account_id`` specified
        account_id_conn = Connection(
            conn_id=ACCOUNT_ID_CONN,
            conn_type=DbtCloudHook.conn_type,
            login=DEFAULT_ACCOUNT_ID,
            password=TOKEN,
        )

        # Connection with no ``account_id`` specified
        no_account_id_conn = Connection(
            conn_id=NO_ACCOUNT_ID_CONN,
            conn_type=DbtCloudHook.conn_type,
            password=TOKEN,
        )

        # Connection with `host` parameter set
        host_conn = Connection(
            conn_id=SINGLE_TENANT_CONN,
            conn_type=DbtCloudHook.conn_type,
            login=DEFAULT_ACCOUNT_ID,
            password=TOKEN,
            host=SINGLE_TENANT_DOMAIN,
        )

        db.merge_conn(account_id_conn)
        db.merge_conn(no_account_id_conn)
        db.merge_conn(host_conn)

    @pytest.mark.parametrize(
        argnames="conn_id, url",
        argvalues=[(ACCOUNT_ID_CONN, BASE_URL), (SINGLE_TENANT_CONN, SINGLE_TENANT_URL)],
        ids=["multi-tenant", "single-tenant"],
    )
    def test_init_hook(self, conn_id, url):
        hook = DbtCloudHook(conn_id)
        assert hook.auth_type == TokenAuth
        assert hook.method == "POST"
        assert hook.dbt_cloud_conn_id == conn_id

    @pytest.mark.parametrize(
        argnames="conn_id, url",
        argvalues=[(ACCOUNT_ID_CONN, BASE_URL), (SINGLE_TENANT_CONN, SINGLE_TENANT_URL)],
        ids=["multi-tenant", "single-tenant"],
    )
    def test_tenant_base_url(self, conn_id, url):
        hook = DbtCloudHook(conn_id)
        hook.get_conn()
        assert hook.base_url == url

    @pytest.mark.parametrize(
        argnames="conn_id, account_id",
        argvalues=[(ACCOUNT_ID_CONN, None), (NO_ACCOUNT_ID_CONN, ACCOUNT_ID)],
        ids=["default_account", "explicit_account"],
    )
    def test_fallback_to_default_account(self, conn_id, account_id):
        hook = DbtCloudHook(conn_id)

        def dbt_cloud_func(_, account_id=None):
            return account_id

        _account_id = account_id or DEFAULT_ACCOUNT_ID

        if conn_id == ACCOUNT_ID_CONN:
            assert fallback_to_default_account(dbt_cloud_func)(hook, account_id=account_id) == _account_id
            assert fallback_to_default_account(dbt_cloud_func)(hook) == _account_id

        if conn_id == NO_ACCOUNT_ID_CONN:
            assert fallback_to_default_account(dbt_cloud_func)(hook, account_id=account_id) == _account_id

            with pytest.raises(AirflowException):
                fallback_to_default_account(dbt_cloud_func)(hook)

    @pytest.mark.parametrize(
        argnames="conn_id, account_id",
        argvalues=[(ACCOUNT_ID_CONN, None), (NO_ACCOUNT_ID_CONN, ACCOUNT_ID)],
        ids=["default_account", "explicit_account"],
    )
    @patch.object(DbtCloudHook, "run")
    @patch.object(DbtCloudHook, "_paginate")
    def test_list_accounts(self, mock_http_run, mock_paginate, conn_id, account_id):
        hook = DbtCloudHook(conn_id)
        hook.list_accounts()

        assert hook.method == "GET"
        hook.run.assert_called_once_with(endpoint=None, data=None)
        hook._paginate.assert_not_called()

    @pytest.mark.parametrize(
        argnames="conn_id, account_id",
        argvalues=[(ACCOUNT_ID_CONN, None), (NO_ACCOUNT_ID_CONN, ACCOUNT_ID)],
        ids=["default_account", "explicit_account"],
    )
    @patch.object(DbtCloudHook, "run")
    @patch.object(DbtCloudHook, "_paginate")
    def test_get_account(self, mock_http_run, mock_paginate, conn_id, account_id):
        hook = DbtCloudHook(conn_id)
        hook.get_account(account_id=account_id)

        assert hook.method == "GET"

        _account_id = account_id or DEFAULT_ACCOUNT_ID
        hook.run.assert_called_once_with(endpoint=f"api/v2/accounts/{_account_id}/", data=None)
        hook._paginate.assert_not_called()

    @pytest.mark.parametrize(
        argnames="conn_id, account_id",
        argvalues=[(ACCOUNT_ID_CONN, None), (NO_ACCOUNT_ID_CONN, ACCOUNT_ID)],
        ids=["default_account", "explicit_account"],
    )
    @patch.object(DbtCloudHook, "run")
    @patch.object(DbtCloudHook, "_paginate")
    def test_list_projects(self, mock_http_run, mock_paginate, conn_id, account_id):
        hook = DbtCloudHook(conn_id)
        hook.list_projects(account_id=account_id)

        assert hook.method == "GET"

        _account_id = account_id or DEFAULT_ACCOUNT_ID
        hook.run.assert_not_called()
        hook._paginate.assert_called_once_with(
            endpoint=f"api/v3/accounts/{_account_id}/projects/", payload=None
        )

    @pytest.mark.parametrize(
        argnames="conn_id, account_id",
        argvalues=[(ACCOUNT_ID_CONN, None), (NO_ACCOUNT_ID_CONN, ACCOUNT_ID)],
        ids=["default_account", "explicit_account"],
    )
    @patch.object(DbtCloudHook, "run")
    @patch.object(DbtCloudHook, "_paginate")
    def test_get_project(self, mock_http_run, mock_paginate, conn_id, account_id):
        hook = DbtCloudHook(conn_id)
        hook.get_project(project_id=PROJECT_ID, account_id=account_id)

        assert hook.method == "GET"

        _account_id = account_id or DEFAULT_ACCOUNT_ID
        hook.run.assert_called_once_with(
            endpoint=f"api/v3/accounts/{_account_id}/projects/{PROJECT_ID}/", data=None
        )
        hook._paginate.assert_not_called()

    @pytest.mark.parametrize(
        argnames="conn_id, account_id",
        argvalues=[(ACCOUNT_ID_CONN, None), (NO_ACCOUNT_ID_CONN, ACCOUNT_ID)],
        ids=["default_account", "explicit_account"],
    )
    @patch.object(DbtCloudHook, "run")
    @patch.object(DbtCloudHook, "_paginate")
    def test_list_jobs(self, mock_http_run, mock_paginate, conn_id, account_id):
        hook = DbtCloudHook(conn_id)
        hook.list_jobs(account_id=account_id)

        assert hook.method == "GET"

        _account_id = account_id or DEFAULT_ACCOUNT_ID
        hook._paginate.assert_called_once_with(
            endpoint=f"api/v2/accounts/{_account_id}/jobs/", payload={"order_by": None, "project_id": None}
        )
        hook.run.assert_not_called()

    @pytest.mark.parametrize(
        argnames="conn_id, account_id",
        argvalues=[(ACCOUNT_ID_CONN, None), (NO_ACCOUNT_ID_CONN, ACCOUNT_ID)],
        ids=["default_account", "explicit_account"],
    )
    @patch.object(DbtCloudHook, "run")
    @patch.object(DbtCloudHook, "_paginate")
    def test_list_jobs_with_payload(self, mock_http_run, mock_paginate, conn_id, account_id):
        hook = DbtCloudHook(conn_id)
        hook.list_jobs(project_id=PROJECT_ID, account_id=account_id, order_by="-id")

        assert hook.method == "GET"

        _account_id = account_id or DEFAULT_ACCOUNT_ID
        hook._paginate.assert_called_once_with(
            endpoint=f"api/v2/accounts/{_account_id}/jobs/",
            payload={"order_by": "-id", "project_id": PROJECT_ID},
        )
        hook.run.assert_not_called()

    @pytest.mark.parametrize(
        argnames="conn_id, account_id",
        argvalues=[(ACCOUNT_ID_CONN, None), (NO_ACCOUNT_ID_CONN, ACCOUNT_ID)],
        ids=["default_account", "explicit_account"],
    )
    @patch.object(DbtCloudHook, "run")
    @patch.object(DbtCloudHook, "_paginate")
    def test_get_job(self, mock_http_run, mock_paginate, conn_id, account_id):
        hook = DbtCloudHook(conn_id)
        hook.get_job(job_id=JOB_ID, account_id=account_id)

        assert hook.method == "GET"

        _account_id = account_id or DEFAULT_ACCOUNT_ID
        hook.run.assert_called_once_with(endpoint=f"api/v2/accounts/{_account_id}/jobs/{JOB_ID}", data=None)
        hook._paginate.assert_not_called()

    @pytest.mark.parametrize(
        argnames="conn_id, account_id",
        argvalues=[(ACCOUNT_ID_CONN, None), (NO_ACCOUNT_ID_CONN, ACCOUNT_ID)],
        ids=["default_account", "explicit_account"],
    )
    @patch.object(DbtCloudHook, "run")
    @patch.object(DbtCloudHook, "_paginate")
    def test_trigger_job_run(self, mock_http_run, mock_paginate, conn_id, account_id):
        hook = DbtCloudHook(conn_id)
        cause = ""
        hook.trigger_job_run(job_id=JOB_ID, cause=cause, account_id=account_id)

        assert hook.method == "POST"

        _account_id = account_id or DEFAULT_ACCOUNT_ID
        hook.run.assert_called_once_with(
            endpoint=f"api/v2/accounts/{_account_id}/jobs/{JOB_ID}/run/",
            data=json.dumps({"cause": cause, "steps_override": None, "schema_override": None}),
        )
        hook._paginate.assert_not_called()

    @pytest.mark.parametrize(
        argnames="conn_id, account_id",
        argvalues=[(ACCOUNT_ID_CONN, None), (NO_ACCOUNT_ID_CONN, ACCOUNT_ID)],
        ids=["default_account", "explicit_account"],
    )
    @patch.object(DbtCloudHook, "run")
    @patch.object(DbtCloudHook, "_paginate")
    def test_trigger_job_run_with_overrides(self, mock_http_run, mock_paginate, conn_id, account_id):
        hook = DbtCloudHook(conn_id)
        cause = ""
        steps_override = ["dbt test", "dbt run"]
        schema_override = ["other_schema"]
        hook.trigger_job_run(
            job_id=JOB_ID,
            cause=cause,
            account_id=account_id,
            steps_override=steps_override,
            schema_override=schema_override,
        )

        assert hook.method == "POST"

        _account_id = account_id or DEFAULT_ACCOUNT_ID
        hook.run.assert_called_once_with(
            endpoint=f"api/v2/accounts/{_account_id}/jobs/{JOB_ID}/run/",
            data=json.dumps(
                {"cause": cause, "steps_override": steps_override, "schema_override": schema_override}
            ),
        )
        hook._paginate.assert_not_called()

    @pytest.mark.parametrize(
        argnames="conn_id, account_id",
        argvalues=[(ACCOUNT_ID_CONN, None), (NO_ACCOUNT_ID_CONN, ACCOUNT_ID)],
        ids=["default_account", "explicit_account"],
    )
    @patch.object(DbtCloudHook, "run")
    @patch.object(DbtCloudHook, "_paginate")
    def test_trigger_job_run_with_additional_run_configs(
        self, mock_http_run, mock_paginate, conn_id, account_id
    ):
        hook = DbtCloudHook(conn_id)
        cause = ""
        additional_run_config = {"threads_override": 8, "generate_docs_override": False}
        hook.trigger_job_run(
            job_id=JOB_ID, cause=cause, account_id=account_id, additional_run_config=additional_run_config
        )

        assert hook.method == "POST"

        _account_id = account_id or DEFAULT_ACCOUNT_ID
        hook.run.assert_called_once_with(
            endpoint=f"api/v2/accounts/{_account_id}/jobs/{JOB_ID}/run/",
            data=json.dumps(
                {
                    "cause": cause,
                    "steps_override": None,
                    "schema_override": None,
                    "threads_override": 8,
                    "generate_docs_override": False,
                }
            ),
        )
        hook._paginate.assert_not_called()

    @pytest.mark.parametrize(
        argnames="conn_id, account_id",
        argvalues=[(ACCOUNT_ID_CONN, None), (NO_ACCOUNT_ID_CONN, ACCOUNT_ID)],
        ids=["default_account", "explicit_account"],
    )
    @patch.object(DbtCloudHook, "run")
    @patch.object(DbtCloudHook, "_paginate")
<<<<<<< HEAD
    def test_trigger_job_run_with_retry_from_failure(
        self,
        mock_http_run,
        mock_paginate,
        conn_id,
        account_id,
    ):
        hook = DbtCloudHook(conn_id)
        cause = ""
        retry_from_failure = True
        hook.trigger_job_run(
            job_id=JOB_ID, cause=cause, account_id=account_id, retry_from_failure=retry_from_failure
        )
=======
    def test_trigger_job_run_with_longer_cause(self, mock_http_run, mock_paginate, conn_id, account_id):
        hook = DbtCloudHook(conn_id)
        cause = "Some cause that is longer than limit. " * 15
        expected_cause = cause[:DBT_CAUSE_MAX_LENGTH]
        assert len(cause) > DBT_CAUSE_MAX_LENGTH

        with pytest.warns(
            UserWarning,
            match=f"Cause `{cause}` exceeds limit of {DBT_CAUSE_MAX_LENGTH}"
            f" characters and will be truncated.",
        ):
            hook.trigger_job_run(job_id=JOB_ID, cause=cause, account_id=account_id)
>>>>>>> 68bd42a7

        assert hook.method == "POST"

        _account_id = account_id or DEFAULT_ACCOUNT_ID
        hook.run.assert_called_once_with(
<<<<<<< HEAD
            endpoint=f"api/v2/accounts/{_account_id}/jobs/{JOB_ID}/rerun/", data=None
        )
        hook._paginate.assert_not_called()

    @pytest.mark.parametrize(
        argnames="conn_id, account_id",
        argvalues=[(ACCOUNT_ID_CONN, None), (NO_ACCOUNT_ID_CONN, ACCOUNT_ID)],
        ids=["default_account", "explicit_account"],
    )
    @pytest.mark.parametrize(
        argnames="steps_override, schema_override, additional_run_config",
        argvalues=[
            (["dbt test", "dbt run"], None, None),
            (None, ["other_schema"], None),
            (None, None, {"threads_override": 8, "generate_docs_override": False}),
        ],
    )
    @patch.object(DbtCloudHook, "run")
    @patch.object(DbtCloudHook, "_paginate")
    def test_failed_trigger_job_run_with_retry_from_failure(
        self,
        mock_http_run,
        mock_paginate,
        conn_id,
        account_id,
        steps_override,
        schema_override,
        additional_run_config,
    ):
        hook = DbtCloudHook(conn_id)
        cause = ""
        retry_from_failure = True
        error_match = (
            "steps_override, schema_override, or additional_run_config"
            " cannot be used when retry_from_failure is True"
        )

        with pytest.raises(ValueError, match=error_match):
            hook.trigger_job_run(
                job_id=JOB_ID,
                cause=cause,
                account_id=account_id,
                steps_override=steps_override,
                schema_override=schema_override,
                additional_run_config=additional_run_config,
                retry_from_failure=retry_from_failure,
            )

        _account_id = account_id or DEFAULT_ACCOUNT_ID
        hook.run.assert_not_called()
=======
            endpoint=f"api/v2/accounts/{_account_id}/jobs/{JOB_ID}/run/",
            data=json.dumps({"cause": expected_cause, "steps_override": None, "schema_override": None}),
        )
>>>>>>> 68bd42a7
        hook._paginate.assert_not_called()

    @pytest.mark.parametrize(
        argnames="conn_id, account_id",
        argvalues=[(ACCOUNT_ID_CONN, None), (NO_ACCOUNT_ID_CONN, ACCOUNT_ID)],
        ids=["default_account", "explicit_account"],
    )
    @patch.object(DbtCloudHook, "run")
    @patch.object(DbtCloudHook, "_paginate")
    def test_list_job_runs(self, mock_http_run, mock_paginate, conn_id, account_id):
        hook = DbtCloudHook(conn_id)
        hook.list_job_runs(account_id=account_id)

        assert hook.method == "GET"

        _account_id = account_id or DEFAULT_ACCOUNT_ID
        hook.run.assert_not_called()
        hook._paginate.assert_called_once_with(
            endpoint=f"api/v2/accounts/{_account_id}/runs/",
            payload={
                "include_related": None,
                "job_definition_id": None,
                "order_by": None,
            },
        )

    @pytest.mark.parametrize(
        argnames="conn_id, account_id",
        argvalues=[(ACCOUNT_ID_CONN, None), (NO_ACCOUNT_ID_CONN, ACCOUNT_ID)],
        ids=["default_account", "explicit_account"],
    )
    @patch.object(DbtCloudHook, "run")
    @patch.object(DbtCloudHook, "_paginate")
    def test_list_job_runs_with_payload(self, mock_http_run, mock_paginate, conn_id, account_id):
        hook = DbtCloudHook(conn_id)
        hook.list_job_runs(
            account_id=account_id, include_related=["job"], job_definition_id=JOB_ID, order_by="id"
        )

        assert hook.method == "GET"

        _account_id = account_id or DEFAULT_ACCOUNT_ID
        hook.run.assert_not_called()
        hook._paginate.assert_called_once_with(
            endpoint=f"api/v2/accounts/{_account_id}/runs/",
            payload={
                "include_related": ["job"],
                "job_definition_id": JOB_ID,
                "order_by": "id",
            },
        )

    @pytest.mark.parametrize(
        argnames="conn_id, account_id",
        argvalues=[(ACCOUNT_ID_CONN, None), (NO_ACCOUNT_ID_CONN, ACCOUNT_ID)],
        ids=["default_account", "explicit_account"],
    )
    @patch.object(DbtCloudHook, "run")
    def test_get_job_runs(self, mock_http_run, conn_id, account_id):
        hook = DbtCloudHook(conn_id)
        hook.get_job_runs(account_id=account_id)

        assert hook.method == "GET"

        _account_id = account_id or DEFAULT_ACCOUNT_ID
        hook.run.assert_called_once_with(endpoint=f"api/v2/accounts/{_account_id}/runs/", data=None)

    @pytest.mark.parametrize(
        argnames="conn_id, account_id",
        argvalues=[(ACCOUNT_ID_CONN, None), (NO_ACCOUNT_ID_CONN, ACCOUNT_ID)],
        ids=["default_account", "explicit_account"],
    )
    @patch.object(DbtCloudHook, "run")
    @patch.object(DbtCloudHook, "_paginate")
    def test_get_job_run(self, mock_http_run, mock_paginate, conn_id, account_id):
        hook = DbtCloudHook(conn_id)
        hook.get_job_run(run_id=RUN_ID, account_id=account_id)

        assert hook.method == "GET"

        _account_id = account_id or DEFAULT_ACCOUNT_ID
        hook.run.assert_called_once_with(
            endpoint=f"api/v2/accounts/{_account_id}/runs/{RUN_ID}/", data={"include_related": None}
        )
        hook._paginate.assert_not_called()

    @pytest.mark.parametrize(
        argnames="conn_id, account_id",
        argvalues=[(ACCOUNT_ID_CONN, None), (NO_ACCOUNT_ID_CONN, ACCOUNT_ID)],
        ids=["default_account", "explicit_account"],
    )
    @patch.object(DbtCloudHook, "run")
    @patch.object(DbtCloudHook, "_paginate")
    def test_get_job_run_with_payload(self, mock_http_run, mock_paginate, conn_id, account_id):
        hook = DbtCloudHook(conn_id)
        hook.get_job_run(run_id=RUN_ID, account_id=account_id, include_related=["triggers"])

        assert hook.method == "GET"

        _account_id = account_id or DEFAULT_ACCOUNT_ID
        hook.run.assert_called_once_with(
            endpoint=f"api/v2/accounts/{_account_id}/runs/{RUN_ID}/", data={"include_related": ["triggers"]}
        )
        hook._paginate.assert_not_called()

    wait_for_job_run_status_test_args = [
        (DbtCloudJobRunStatus.SUCCESS.value, DbtCloudJobRunStatus.SUCCESS.value, True),
        (DbtCloudJobRunStatus.ERROR.value, DbtCloudJobRunStatus.SUCCESS.value, False),
        (DbtCloudJobRunStatus.CANCELLED.value, DbtCloudJobRunStatus.SUCCESS.value, False),
        (DbtCloudJobRunStatus.RUNNING.value, DbtCloudJobRunStatus.SUCCESS.value, "timeout"),
        (DbtCloudJobRunStatus.QUEUED.value, DbtCloudJobRunStatus.SUCCESS.value, "timeout"),
        (DbtCloudJobRunStatus.STARTING.value, DbtCloudJobRunStatus.SUCCESS.value, "timeout"),
        (DbtCloudJobRunStatus.SUCCESS.value, DbtCloudJobRunStatus.TERMINAL_STATUSES.value, True),
        (DbtCloudJobRunStatus.ERROR.value, DbtCloudJobRunStatus.TERMINAL_STATUSES.value, True),
        (DbtCloudJobRunStatus.CANCELLED.value, DbtCloudJobRunStatus.TERMINAL_STATUSES.value, True),
    ]

    @pytest.mark.parametrize(
        argnames=("job_run_status", "expected_status", "expected_output"),
        argvalues=wait_for_job_run_status_test_args,
        ids=[
            (
                f"run_status_{argval[0]}_expected_{argval[1]}"
                if isinstance(argval[1], int)
                else f"run_status_{argval[0]}_expected_AnyTerminalStatus"
            )
            for argval in wait_for_job_run_status_test_args
        ],
    )
    def test_wait_for_job_run_status(self, job_run_status, expected_status, expected_output, time_machine):
        config = {"run_id": RUN_ID, "timeout": 3, "check_interval": 1, "expected_statuses": expected_status}
        hook = DbtCloudHook(ACCOUNT_ID_CONN)

        # Freeze time for avoid real clock side effects
        time_machine.move_to(timezone.datetime(1970, 1, 1), tick=False)

        def fake_sleep(seconds):
            # Shift frozen time every time we call a ``time.sleep`` during this test case.
            time_machine.shift(timedelta(seconds=seconds))

        with patch.object(DbtCloudHook, "get_job_run_status") as mock_job_run_status, patch(
            "airflow.providers.dbt.cloud.hooks.dbt.time.sleep", side_effect=fake_sleep
        ):
            mock_job_run_status.return_value = job_run_status

            if expected_output != "timeout":
                assert hook.wait_for_job_run_status(**config) == expected_output
            else:
                with pytest.raises(DbtCloudJobRunException):
                    hook.wait_for_job_run_status(**config)

    @pytest.mark.parametrize(
        argnames="conn_id, account_id",
        argvalues=[(ACCOUNT_ID_CONN, None), (NO_ACCOUNT_ID_CONN, ACCOUNT_ID)],
        ids=["default_account", "explicit_account"],
    )
    @patch.object(DbtCloudHook, "run")
    @patch.object(DbtCloudHook, "_paginate")
    def test_cancel_job_run(self, mock_http_run, mock_paginate, conn_id, account_id):
        hook = DbtCloudHook(conn_id)
        hook.cancel_job_run(run_id=RUN_ID, account_id=account_id)

        assert hook.method == "POST"

        _account_id = account_id or DEFAULT_ACCOUNT_ID
        hook.run.assert_called_once_with(
            endpoint=f"api/v2/accounts/{_account_id}/runs/{RUN_ID}/cancel/", data=None
        )
        hook._paginate.assert_not_called()

    @pytest.mark.parametrize(
        argnames="conn_id, account_id",
        argvalues=[(ACCOUNT_ID_CONN, None), (NO_ACCOUNT_ID_CONN, ACCOUNT_ID)],
        ids=["default_account", "explicit_account"],
    )
    @patch.object(DbtCloudHook, "run")
    @patch.object(DbtCloudHook, "_paginate")
    def test_list_job_run_artifacts(self, mock_http_run, mock_paginate, conn_id, account_id):
        hook = DbtCloudHook(conn_id)
        hook.list_job_run_artifacts(run_id=RUN_ID, account_id=account_id)

        assert hook.method == "GET"

        _account_id = account_id or DEFAULT_ACCOUNT_ID
        hook.run.assert_called_once_with(
            endpoint=f"api/v2/accounts/{_account_id}/runs/{RUN_ID}/artifacts/", data={"step": None}
        )
        hook._paginate.assert_not_called()

    @pytest.mark.parametrize(
        argnames="conn_id, account_id",
        argvalues=[(ACCOUNT_ID_CONN, None), (NO_ACCOUNT_ID_CONN, ACCOUNT_ID)],
        ids=["default_account", "explicit_account"],
    )
    @patch.object(DbtCloudHook, "run")
    @patch.object(DbtCloudHook, "_paginate")
    def test_list_job_run_artifacts_with_payload(self, mock_http_run, mock_paginate, conn_id, account_id):
        hook = DbtCloudHook(conn_id)
        hook.list_job_run_artifacts(run_id=RUN_ID, account_id=account_id, step=2)

        assert hook.method == "GET"

        _account_id = account_id or DEFAULT_ACCOUNT_ID
        hook.run.assert_called_once_with(
            endpoint=f"api/v2/accounts/{_account_id}/runs/{RUN_ID}/artifacts/", data={"step": 2}
        )
        hook._paginate.assert_not_called()

    @pytest.mark.parametrize(
        argnames="conn_id, account_id",
        argvalues=[(ACCOUNT_ID_CONN, None), (NO_ACCOUNT_ID_CONN, ACCOUNT_ID)],
        ids=["default_account", "explicit_account"],
    )
    @patch.object(DbtCloudHook, "run")
    @patch.object(DbtCloudHook, "_paginate")
    def test_get_job_run_artifact(self, mock_http_run, mock_paginate, conn_id, account_id):
        hook = DbtCloudHook(conn_id)
        path = "manifest.json"
        hook.get_job_run_artifact(run_id=RUN_ID, path=path, account_id=account_id)

        assert hook.method == "GET"

        _account_id = account_id or DEFAULT_ACCOUNT_ID
        hook.run.assert_called_once_with(
            endpoint=f"api/v2/accounts/{_account_id}/runs/{RUN_ID}/artifacts/{path}", data={"step": None}
        )
        hook._paginate.assert_not_called()

    @pytest.mark.parametrize(
        argnames="conn_id, account_id",
        argvalues=[(ACCOUNT_ID_CONN, None), (NO_ACCOUNT_ID_CONN, ACCOUNT_ID)],
        ids=["default_account", "explicit_account"],
    )
    @patch.object(DbtCloudHook, "run")
    @patch.object(DbtCloudHook, "_paginate")
    def test_get_job_run_artifact_with_payload(self, mock_http_run, mock_paginate, conn_id, account_id):
        hook = DbtCloudHook(conn_id)
        path = "manifest.json"
        hook.get_job_run_artifact(run_id=RUN_ID, path="manifest.json", account_id=account_id, step=2)

        assert hook.method == "GET"

        _account_id = account_id or DEFAULT_ACCOUNT_ID
        hook.run.assert_called_once_with(
            endpoint=f"api/v2/accounts/{_account_id}/runs/{RUN_ID}/artifacts/{path}", data={"step": 2}
        )
        hook._paginate.assert_not_called()

    @pytest.mark.parametrize(
        argnames="conn_id",
        argvalues=[ACCOUNT_ID_CONN, NO_ACCOUNT_ID_CONN],
        ids=["default_account", "explicit_account"],
    )
    def test_connection_success(self, requests_mock, conn_id):
        requests_mock.get(BASE_URL, status_code=200)
        status, msg = DbtCloudHook(conn_id).test_connection()

        assert status is True
        assert msg == "Successfully connected to dbt Cloud."

    @pytest.mark.parametrize(
        argnames="conn_id",
        argvalues=[ACCOUNT_ID_CONN, NO_ACCOUNT_ID_CONN],
        ids=["default_account", "explicit_account"],
    )
    def test_connection_failure(self, requests_mock, conn_id):
        requests_mock.get(BASE_URL, status_code=403, reason="Authentication credentials were not provided")
        status, msg = DbtCloudHook(conn_id).test_connection()

        assert status is False
        assert msg == "403:Authentication credentials were not provided"<|MERGE_RESOLUTION|>--- conflicted
+++ resolved
@@ -403,7 +403,35 @@
     )
     @patch.object(DbtCloudHook, "run")
     @patch.object(DbtCloudHook, "_paginate")
-<<<<<<< HEAD
+    def test_trigger_job_run_with_longer_cause(self, mock_http_run, mock_paginate, conn_id, account_id):
+        hook = DbtCloudHook(conn_id)
+        cause = "Some cause that is longer than limit. " * 15
+        expected_cause = cause[:DBT_CAUSE_MAX_LENGTH]
+        assert len(cause) > DBT_CAUSE_MAX_LENGTH
+
+        with pytest.warns(
+            UserWarning,
+            match=f"Cause `{cause}` exceeds limit of {DBT_CAUSE_MAX_LENGTH}"
+            f" characters and will be truncated.",
+        ):
+            hook.trigger_job_run(job_id=JOB_ID, cause=cause, account_id=account_id)
+
+        assert hook.method == "POST"
+
+        _account_id = account_id or DEFAULT_ACCOUNT_ID
+        hook.run.assert_called_once_with(
+            endpoint=f"api/v2/accounts/{_account_id}/jobs/{JOB_ID}/run/",
+            data=json.dumps({"cause": expected_cause, "steps_override": None, "schema_override": None}),
+        )
+        hook._paginate.assert_not_called()
+
+    @pytest.mark.parametrize(
+        argnames="conn_id, account_id",
+        argvalues=[(ACCOUNT_ID_CONN, None), (NO_ACCOUNT_ID_CONN, ACCOUNT_ID)],
+        ids=["default_account", "explicit_account"],
+    )
+    @patch.object(DbtCloudHook, "run")
+    @patch.object(DbtCloudHook, "_paginate")
     def test_trigger_job_run_with_retry_from_failure(
         self,
         mock_http_run,
@@ -417,26 +445,11 @@
         hook.trigger_job_run(
             job_id=JOB_ID, cause=cause, account_id=account_id, retry_from_failure=retry_from_failure
         )
-=======
-    def test_trigger_job_run_with_longer_cause(self, mock_http_run, mock_paginate, conn_id, account_id):
-        hook = DbtCloudHook(conn_id)
-        cause = "Some cause that is longer than limit. " * 15
-        expected_cause = cause[:DBT_CAUSE_MAX_LENGTH]
-        assert len(cause) > DBT_CAUSE_MAX_LENGTH
-
-        with pytest.warns(
-            UserWarning,
-            match=f"Cause `{cause}` exceeds limit of {DBT_CAUSE_MAX_LENGTH}"
-            f" characters and will be truncated.",
-        ):
-            hook.trigger_job_run(job_id=JOB_ID, cause=cause, account_id=account_id)
->>>>>>> 68bd42a7
 
         assert hook.method == "POST"
 
         _account_id = account_id or DEFAULT_ACCOUNT_ID
         hook.run.assert_called_once_with(
-<<<<<<< HEAD
             endpoint=f"api/v2/accounts/{_account_id}/jobs/{JOB_ID}/rerun/", data=None
         )
         hook._paginate.assert_not_called()
@@ -487,11 +500,6 @@
 
         _account_id = account_id or DEFAULT_ACCOUNT_ID
         hook.run.assert_not_called()
-=======
-            endpoint=f"api/v2/accounts/{_account_id}/jobs/{JOB_ID}/run/",
-            data=json.dumps({"cause": expected_cause, "steps_override": None, "schema_override": None}),
-        )
->>>>>>> 68bd42a7
         hook._paginate.assert_not_called()
 
     @pytest.mark.parametrize(
